"""Implementations of most simple trigonometic operations and other simple
unops that are used frequently"""
from .ad import Unop, Constant
import numpy as np

__all__ = ['Sin', 'Cos', 'Tan', 'Sinh', 'Cosh', 'Tanh', 'Exp', 'Log']


class Sin(Unop):
    """Trigonometric sine.

    Examples
    --------
    >>> import ad
    >>> x = ad.Variable('x')
    >>> y = ad.Sin(x)
    >>> y.eval({x: 1.0})
    0.8414709848078965
    >>> y.d({x: 1.0})
    0.54030230586813977
    """
    def _eval(self, feed_dict, cache_dict):
        if id(self) not in cache_dict:
            res1 = self.expr1._eval(feed_dict, cache_dict)
            cache_dict[id(self)] = np.sin(res1)
        return cache_dict[id(self)]

    def _d(self, feed_dict, e_cache_dict, d_cache_dict):
        if id(self) not in d_cache_dict:
            d1 = self.expr1._d(feed_dict, e_cache_dict, d_cache_dict)
            res1 = self.expr1._eval(feed_dict, e_cache_dict)
            ret = {}
            for var in self.dep_vars:
                ret[var] = d1.get(var, 0) * np.cos(res1)
            d_cache_dict[id(self)] = ret
        return d_cache_dict[id(self)]

<<<<<<< HEAD
    def _d_expr(self, var):
        if var not in self.dep_vars:
            return Constant(0)
        return Cos(self.expr1) * self.expr1._d_expr(var)

    def _d_n(self, n, feed_dict, e_cache_dict, d_cache_dict):
        if (id(self), n) in d_cache_dict:
            return d_cache_dict[(id(self), n)]
        if n == 0:
            res = self._eval(feed_dict, e_cache_dict)
            d_cache_dict[(id(self), 0)] = res
            return d_cache_dict[(id(self), 0)]
        res = 0
        cos_g = Cos(self.expr1)
        for i in range(1, n+1):
            if (id(self.expr1), i) not in d_cache_dict:
                g_i = self.expr1._d_n(i, feed_dict, e_cache_dict, d_cache_dict)
                d_cache_dict[(id(self.expr1), i)] = g_i
            if (id(cos_g), n-i) not in d_cache_dict:
                cos_g_ni = cos_g._d_n(n-i, feed_dict, e_cache_dict,
                                      d_cache_dict)
                d_cache_dict[(id(cos_g), n-i)] = cos_g_ni
            g_i = d_cache_dict[(id(self.expr1), i)]
            cos_g_ni = d_cache_dict[(id(cos_g), n-i)]
            res += (i * g_i * cos_g_ni)
        # Clear the caching for cos_g
        if e_cache_dict.get(id(cos_g)):
            del e_cache_dict[id(cos_g)]
        for i in range(1, n+1):
            if d_cache_dict.get((id(cos_g), n-i)):
                del d_cache_dict[(id(cos_g), n-i)]
        res /= n
        d_cache_dict[(id(self), n)] = res
        return d_cache_dict[(id(self), n)]
=======
    def _h(self, feed_dict, e_cache, d_cache, h_cache):
        if id(self) not in h_cache:
            # Both dx^2 and dxdy are just the additions 
            h1 = self.expr1._h(feed_dict, e_cache, d_cache, h_cache)
            d1 = self.expr1._d(feed_dict, e_cache, d_cache)
            v1 = self.expr1._eval(feed_dict, e_cache)
            ret = {var:{} for var in self.dep_vars}
            for var1 in self.dep_vars:
                for var2 in self.dep_vars:
                    dxy1 = h1.get(var1, {}).get(var2, 0) 
                    ret[var1][var2] = -np.sin(v1) * d1.get(var1, 0) * d1.get(var2, 0) \
                                      +np.cos(v1) * dxy1
            h_cache[id(self)] = ret
        return h_cache[id(self)]
>>>>>>> a5282b15


class Cos(Unop):
    """Trigonometric cosine.

    Examples
    --------
    >>> import ad
    >>> x = ad.Variable('x')
    >>> y = ad.Cos(x)
    >>> y.eval({x: 1.0})
    0.54030230586813977
    >>> y.d({x: 1.0})
    -0.8414709848078965
    """
    def _eval(self, feed_dict, cache_dict):
        if id(self) not in cache_dict:
            res1 = self.expr1._eval(feed_dict, cache_dict)
            cache_dict[id(self)] = np.cos(res1)
        return cache_dict[id(self)]

    def _d(self, feed_dict, e_cache_dict, d_cache_dict):
        if id(self) not in d_cache_dict:
            d1 = self.expr1._d(feed_dict, e_cache_dict, d_cache_dict)
            res1 = self.expr1._eval(feed_dict, e_cache_dict)
            ret = {}
            for var in self.dep_vars:
                ret[var] = - d1.get(var, 0) * np.sin(res1)
            d_cache_dict[id(self)] = ret
        return d_cache_dict[id(self)]

<<<<<<< HEAD
    def _d_expr(self, var):
        if var not in self.dep_vars:
            return Constant(0)
        return - Sin(self.expr1) * self.expr1._d_expr(var)

    def _d_n(self, n, feed_dict, e_cache_dict, d_cache_dict):
        if (id(self), n) in d_cache_dict:
            return d_cache_dict[(id(self), n)]
        if n == 0:
            res = self._eval(feed_dict, e_cache_dict)
            d_cache_dict[(id(self), 0)] = res
            return d_cache_dict[(id(self), 0)]
        res = 0
        sin_g = Sin(self.expr1)
        for i in range(1, n+1):
            if (id(self.expr1), i) not in d_cache_dict:
                g_i = self.expr1._d_n(i, feed_dict, e_cache_dict, d_cache_dict)
                d_cache_dict[(id(self.expr1), i)] = g_i
            if (id(sin_g), n-i) not in d_cache_dict:
                sin_g_ni = sin_g._d_n(n-i, feed_dict, e_cache_dict,
                                      d_cache_dict)
                d_cache_dict[(id(sin_g), n-i)] = sin_g_ni
            g_i = d_cache_dict[(id(self.expr1), i)]
            sin_g_ni = d_cache_dict[(id(sin_g), n-i)]
            res -= (i * g_i * sin_g_ni)
        # Clear the caching for sin_g
        if e_cache_dict.get(id(sin_g)):
            del e_cache_dict[id(sin_g)]
        for i in range(1, n+1):
            if d_cache_dict.get((id(sin_g), n-i)):
                del d_cache_dict[(id(sin_g), n-i)]
        res /= n
        d_cache_dict[(id(self), n)] = res
        return d_cache_dict[(id(self), n)]
=======
    def _h(self, feed_dict, e_cache, d_cache, h_cache):
        if id(self) not in h_cache:
            # Both dx^2 and dxdy are just the additions 
            h1 = self.expr1._h(feed_dict, e_cache, d_cache, h_cache)
            d1 = self.expr1._d(feed_dict, e_cache, d_cache)
            v1 = self.expr1._eval(feed_dict, e_cache)
            ret = {var:{} for var in self.dep_vars}
            for var1 in self.dep_vars:
                for var2 in self.dep_vars:
                    dxy1 = h1.get(var1, {}).get(var2, 0) 
                    ret[var1][var2] = -np.cos(v1) * d1.get(var1, 0) * d1.get(var2, 0) \
                                      -np.sin(v1) * dxy1
            h_cache[id(self)] = ret
        return h_cache[id(self)]
>>>>>>> a5282b15


class Tan(Unop):
    """Trigonometric tangent.

    Examples
    --------
    >>> import ad
    >>> x = ad.Variable('x')
    >>> y = ad.Tan(x)
    >>> y.eval({x: 1.0})
    1.5574077246549023
    >>> y.d({x: 1.0})
    3.42551882081476
    """
    def _eval(self, feed_dict, cache_dict):
        if id(self) not in cache_dict:
            res1 = self.expr1._eval(feed_dict, cache_dict)
            cache_dict[id(self)] = np.tan(res1)
        return cache_dict[id(self)]

    def _d(self, feed_dict, e_cache_dict, d_cache_dict):
        if id(self) not in d_cache_dict:
            d1 = self.expr1._d(feed_dict, e_cache_dict, d_cache_dict)
            res1 = self.expr1._eval(feed_dict, e_cache_dict)
            tan_tmp = np.tan(res1)
            ret = {}
            for var in self.dep_vars:
                ret[var] = d1.get(var, 0) * (1 + tan_tmp * tan_tmp)
            d_cache_dict[id(self)] = ret
        return d_cache_dict[id(self)]
    
    def _h(self, feed_dict, e_cache, d_cache, h_cache):
        if id(self) not in h_cache:
            # Both dx^2 and dxdy are just the additions 
            h1 = self.expr1._h(feed_dict, e_cache, d_cache, h_cache)
            d1 = self.expr1._d(feed_dict, e_cache, d_cache)
            v1 = self.expr1._eval(feed_dict, e_cache)
            ret = {var:{} for var in self.dep_vars}
            for var1 in self.dep_vars:
                for var2 in self.dep_vars:
                    dxy1 = h1.get(var1, {}).get(var2, 0) 
                    ret[var1][var2] = 2 * ((1.0 / np.cos(v1)) ** 2) * np.tan(v1) * d1.get(var1, 0) * d1.get(var2, 0) \
                                      +((1.0 / np.cos(v1)) ** 2) * dxy1
            h_cache[id(self)] = ret
        return h_cache[id(self)]


    def _d_expr(self, var):
        if var not in self.dep_vars:
            return Constant(0)
        return 1.0 / (Cos(self.expr1) * Cos(self.expr1)) * \
               self.expr1._d_expr(var)


class Sinh(Unop):
    """Hyperbolic sine.

    Examples
    --------
    >>> import ad
    >>> x = ad.Variable('x')
    >>> y = ad.Sinh(x)
    >>> y.eval({x: 1.0})
    1.1752011936438014
    >>> y.d({x: 1.0})
    1.5430806348152437
    """
    def _eval(self, feed_dict, cache_dict):
        if id(self) not in cache_dict:
            res1 = self.expr1._eval(feed_dict, cache_dict)
            cache_dict[id(self)] = np.sinh(res1)
        return cache_dict[id(self)]

    def _d(self, feed_dict, e_cache_dict, d_cache_dict):
        if id(self) not in d_cache_dict:
            d1 = self.expr1._d(feed_dict, e_cache_dict, d_cache_dict)
            res1 = self.expr1._eval(feed_dict, e_cache_dict)
            ret = {}
            for var in self.dep_vars:
                ret[var] = d1.get(var, 0) * np.cosh(res1)
            d_cache_dict[id(self)] = ret
        return d_cache_dict[id(self)]

<<<<<<< HEAD
    def _d_expr(self, var):
        if var not in self.dep_vars:
            return Constant(var)
        return Cosh(self.expr1) * self.expr1._d_expr(var)
=======
    def _h(self, feed_dict, e_cache, d_cache, h_cache):
        if id(self) not in h_cache:
            # Both dx^2 and dxdy are just the additions 
            h1 = self.expr1._h(feed_dict, e_cache, d_cache, h_cache)
            d1 = self.expr1._d(feed_dict, e_cache, d_cache)
            v1 = self.expr1._eval(feed_dict, e_cache)
            ret = {var:{} for var in self.dep_vars}
            for var1 in self.dep_vars:
                for var2 in self.dep_vars:
                    dxy1 = h1.get(var1, {}).get(var2, 0) 
                    ret[var1][var2] = np.sinh(v1) * d1.get(var1, 0) * d1.get(var2, 0) + \
                                      np.cosh(v1) * dxy1
            h_cache[id(self)] = ret
        return h_cache[id(self)]
>>>>>>> a5282b15


class Cosh(Unop):
    """Hyperbolic cosine.

    Examples
    --------
    >>> import ad
    >>> x = ad.Variable('x')
    >>> y = ad.Cosh(x)
    >>> y.eval({x: 1.0})
    1.5430806348152437
    >>> y.d({x: 1.0})
    1.1752011936438014
    """
    def _eval(self, feed_dict, cache_dict):
        if id(self) not in cache_dict:
            res1 = self.expr1._eval(feed_dict, cache_dict)
            cache_dict[id(self)] = np.cosh(res1)
        return cache_dict[id(self)]

    def _d(self, feed_dict, e_cache_dict, d_cache_dict):
        if id(self) not in d_cache_dict:
            d1 = self.expr1._d(feed_dict, e_cache_dict, d_cache_dict)
            res1 = self.expr1._eval(feed_dict, e_cache_dict)
            ret = {}
            for var in self.dep_vars:
                ret[var] = d1.get(var, 0) * np.sinh(res1)
            d_cache_dict[id(self)] = ret
        return d_cache_dict[id(self)]

<<<<<<< HEAD
    def _d_expr(self, var):
        if var not in self.dep_vars:
            return Constant(0)
        return Sinh(self.expr1) * self.expr1._d_expr(var)
=======
    def _h(self, feed_dict, e_cache, d_cache, h_cache):
        if id(self) not in h_cache:
            # Both dx^2 and dxdy are just the additions 
            h1 = self.expr1._h(feed_dict, e_cache, d_cache, h_cache)
            d1 = self.expr1._d(feed_dict, e_cache, d_cache)
            v1 = self.expr1._eval(feed_dict, e_cache)
            ret = {var:{} for var in self.dep_vars}
            for var1 in self.dep_vars:
                for var2 in self.dep_vars:
                    dxy1 = h1.get(var1, {}).get(var2, 0) 
                    ret[var1][var2] = np.cosh(v1) * d1.get(var1, 0) * d1.get(var2, 0) + \
                                      np.sinh(v1) * dxy1
            h_cache[id(self)] = ret
        return h_cache[id(self)]
>>>>>>> a5282b15


class Tanh(Unop):
    """Hyperbolic tangent.

    Examples
    --------
    >>> import ad
    >>> x = ad.Variable('x')
    >>> y = ad.Tanh(x)
    >>> y.eval({x: 1.0})
    0.76159415595576485
    >>> y.d({x: 1.0})
    0.41997434161402614
    """
    def _eval(self, feed_dict, cache_dict):
        if id(self) not in cache_dict:
            res1 = self.expr1._eval(feed_dict, cache_dict)
            cache_dict[id(self)] = np.tanh(res1)
        return cache_dict[id(self)]

    def _d(self, feed_dict, e_cache_dict, d_cache_dict):
        if id(self) not in d_cache_dict:
            d1 = self.expr1._d(feed_dict, e_cache_dict, d_cache_dict)
            res1 = self.expr1._eval(feed_dict, e_cache_dict)
            tanh_tmp = np.tanh(res1)
            ret = {}
            for var in self.dep_vars:
                ret[var] = d1.get(var, 0) * (1 - tanh_tmp * tanh_tmp)
            d_cache_dict[id(self)] = ret
        return d_cache_dict[id(self)]

<<<<<<< HEAD
    def _d_expr(self, var):
        if var not in self.dep_vars:
            return Constant(0)
        return 1.0 / (Cosh(self.expr1) * Cosh(self.expr1)) * \
               self.expr1._d_expr(var)
=======
    def _h(self, feed_dict, e_cache, d_cache, h_cache):
        if id(self) not in h_cache:
            # Both dx^2 and dxdy are just the additions 
            h1 = self.expr1._h(feed_dict, e_cache, d_cache, h_cache)
            d1 = self.expr1._d(feed_dict, e_cache, d_cache)
            v1 = self.expr1._eval(feed_dict, e_cache)
            ret = {var:{} for var in self.dep_vars}
            for var1 in self.dep_vars:
                for var2 in self.dep_vars:
                    dxy1 = h1.get(var1, {}).get(var2, 0) 
                    ret[var1][var2] = -2 * ((1.0 / np.cosh(v1)) ** 2) * np.tanh(v1) * d1.get(var1, 0) * d1.get(var2, 0) \
                                      +((1.0 / np.cosh(v1)) ** 2) * dxy1
            h_cache[id(self)] = ret
        return h_cache[id(self)]
>>>>>>> a5282b15


class Exp(Unop):
    """Exponential function in base e.

    Examples
    --------
    >>> import ad
    >>> x = ad.Variable('x')
    >>> y = ad.Exp(x)
    >>> y.eval({x: 1.0})
    2.7182818284590451
    >>> y.d({x: 1.0})
    2.7182818284590451
    """
    def _eval(self, feed_dict, cache_dict):
        if id(self) not in cache_dict:
            res1 = self.expr1._eval(feed_dict, cache_dict)
            cache_dict[id(self)] = np.exp(res1)
        return cache_dict[id(self)]

    def _d(self, feed_dict, e_cache_dict, d_cache_dict):
        if id(self) not in d_cache_dict:
            d1 = self.expr1._d(feed_dict, e_cache_dict, d_cache_dict)
            res1 = self.expr1._eval(feed_dict, e_cache_dict)
            ret = {}
            for var in self.dep_vars:
                ret[var] = d1.get(var, 0) * np.exp(res1)
            d_cache_dict[id(self)] = ret
        return d_cache_dict[id(self)]

<<<<<<< HEAD
    def _d_expr(self, var):
        if var not in self.dep_vars:
            return Constant(0)
        return self * self.expr1._d_expr(var)

    def _d_n(self, n, feed_dict, e_cache_dict, d_cache_dict):
        if (id(self), n) in d_cache_dict:
            return d_cache_dict[(id(self), n)]
        if n == 0:
            res = self._eval(feed_dict, e_cache_dict)
            d_cache_dict[(id(self), 0)] = res
            return d_cache_dict[(id(self), 0)]
        res = 0
        for i in range(1, n+1):
            if (id(self.expr1), i) not in d_cache_dict:
                g_i = self.expr1._d_n(i, feed_dict, e_cache_dict, d_cache_dict)
                d_cache_dict[(id(self.expr1), i)] = g_i
            if (id(self), n-i) not in d_cache_dict:
                exp_g_ni = self._d_n(n-i, feed_dict, e_cache_dict, d_cache_dict)
                d_cache_dict[(id(self), n-i)] = exp_g_ni
            g_i = d_cache_dict[(id(self.expr1), i)]
            exp_g_ni = d_cache_dict[(id(self), n-i)]
            res += (i * g_i * exp_g_ni)
        res /= n
        d_cache_dict[(id(self), n)] = res
        return d_cache_dict[(id(self), n)]
=======
    def _h(self, feed_dict, e_cache, d_cache, h_cache):
        if id(self) not in h_cache:
            # Both dx^2 and dxdy are just the additions 
            h1 = self.expr1._h(feed_dict, e_cache, d_cache, h_cache)
            d1 = self.expr1._d(feed_dict, e_cache, d_cache)
            v1 = self.expr1._eval(feed_dict, e_cache)
            ret = {var:{} for var in self.dep_vars}
            for var1 in self.dep_vars:
                for var2 in self.dep_vars:
                    dxy1 = h1.get(var1, {}).get(var2, 0) 
                    ret[var1][var2] = np.exp(v1) * d1.get(var1, 0) * d1.get(var2, 0) \
                                      +np.exp(v1) * dxy1
            h_cache[id(self)] = ret
        return h_cache[id(self)]
>>>>>>> a5282b15


class Log(Unop):
    """Natural logarithm.
    The natural logarithm log is the inverse of the exponential function, so
    that log(exp(x)) = x. The natural logarithm is logarithm in base e.

    Examples
    --------
    >>> import ad
    >>> x = ad.Variable('x')
    >>> y = ad.Log(x)
    >>> y.eval({x: 1.0})
    0.0
    >>> y.d({x: 1.0})
    1.0
    """
    def _eval(self, feed_dict, cache_dict):
        if id(self) not in cache_dict:
            res1 = self.expr1._eval(feed_dict, cache_dict)
            cache_dict[id(self)] = np.log(res1)
        return cache_dict[id(self)]

    def _d(self, feed_dict, e_cache_dict, d_cache_dict):
        if id(self) not in d_cache_dict:
            d1 = self.expr1._d(feed_dict, e_cache_dict, d_cache_dict)
            res1 = self.expr1._eval(feed_dict, e_cache_dict)
            ret = {}
            for var in self.dep_vars:
                ret[var] = d1.get(var, 0) / res1
            d_cache_dict[id(self)] = ret
        return d_cache_dict[id(self)]

<<<<<<< HEAD
    def _d_expr(self, var):
        if var not in self.dep_vars:
            return Constant(0)
        return Constant(1.0) / self.expr1 * self.expr1._d_expr(var)

    def _d_n(self, n, feed_dict, e_cache_dict, d_cache_dict):
        if (id(self), n) in d_cache_dict:
            return d_cache_dict[(id(self), n)]
        if n == 0:
            res = self._eval(feed_dict, e_cache_dict)
            d_cache_dict[(id(self), 0)] = res
            return d_cache_dict[(id(self), 0)]
        res = 0
        for i in range(1, n):
            if (id(self), i) not in d_cache_dict:
                log_g_i = self._d_n(i, feed_dict, e_cache_dict, d_cache_dict)
                d_cache_dict[(id(self), i)] = log_g_i
            if (id(self.expr1), n-i) not in d_cache_dict:
                g_ni = self.expr1._d_n(n-i, feed_dict, e_cache_dict,
                                       d_cache_dict)
                d_cache_dict[(id(self.expr1), n-i)] = g_ni
            log_g_i = d_cache_dict[(id(self), i)]
            g_ni = d_cache_dict[(id(self.expr1), n-i)]
            res += (i * log_g_i * g_ni)
        res /= n
        if (id(self.expr1), n) not in d_cache_dict:
            g_n = self.expr1._d_n(n, feed_dict, e_cache_dict, d_cache_dict)
            d_cache_dict[(id(self.expr1), n)] = g_n
        g_n = d_cache_dict[(id(self.expr1), n)]
        res = g_n - res
        if (id(self.expr1), 0) not in d_cache_dict:
            g_0 = self.expr1._eval(feed_dict, e_cache_dict)
            d_cache_dict[(id(self.expr1), 0)] = g_0
        g_0 = d_cache_dict[(id(self.expr1), 0)]
        res /= g_0
        d_cache_dict[(id(self), n)] = res
        return d_cache_dict[(id(self), n)]
=======
    def _h(self, feed_dict, e_cache, d_cache, h_cache):
        if id(self) not in h_cache:
            # Both dx^2 and dxdy are just the additions 
            h1 = self.expr1._h(feed_dict, e_cache, d_cache, h_cache)
            d1 = self.expr1._d(feed_dict, e_cache, d_cache)
            v1 = self.expr1._eval(feed_dict, e_cache)
            ret = {var:{} for var in self.dep_vars}
            for var1 in self.dep_vars:
                for var2 in self.dep_vars:
                    dxy1 = h1.get(var1, {}).get(var2, 0) 
                    ret[var1][var2] = -(d1.get(var1, 0) * d1.get(var2, 0))/(v1 ** 2) \
                                      +dxy1 / v1
            h_cache[id(self)] = ret
        return h_cache[id(self)]
>>>>>>> a5282b15
<|MERGE_RESOLUTION|>--- conflicted
+++ resolved
@@ -35,7 +35,6 @@
             d_cache_dict[id(self)] = ret
         return d_cache_dict[id(self)]
 
-<<<<<<< HEAD
     def _d_expr(self, var):
         if var not in self.dep_vars:
             return Constant(0)
@@ -70,7 +69,7 @@
         res /= n
         d_cache_dict[(id(self), n)] = res
         return d_cache_dict[(id(self), n)]
-=======
+
     def _h(self, feed_dict, e_cache, d_cache, h_cache):
         if id(self) not in h_cache:
             # Both dx^2 and dxdy are just the additions 
@@ -85,7 +84,6 @@
                                       +np.cos(v1) * dxy1
             h_cache[id(self)] = ret
         return h_cache[id(self)]
->>>>>>> a5282b15
 
 
 class Cos(Unop):
@@ -117,7 +115,6 @@
             d_cache_dict[id(self)] = ret
         return d_cache_dict[id(self)]
 
-<<<<<<< HEAD
     def _d_expr(self, var):
         if var not in self.dep_vars:
             return Constant(0)
@@ -152,7 +149,7 @@
         res /= n
         d_cache_dict[(id(self), n)] = res
         return d_cache_dict[(id(self), n)]
-=======
+
     def _h(self, feed_dict, e_cache, d_cache, h_cache):
         if id(self) not in h_cache:
             # Both dx^2 and dxdy are just the additions 
@@ -167,7 +164,6 @@
                                       -np.sin(v1) * dxy1
             h_cache[id(self)] = ret
         return h_cache[id(self)]
->>>>>>> a5282b15
 
 
 class Tan(Unop):
@@ -252,12 +248,11 @@
             d_cache_dict[id(self)] = ret
         return d_cache_dict[id(self)]
 
-<<<<<<< HEAD
     def _d_expr(self, var):
         if var not in self.dep_vars:
             return Constant(var)
         return Cosh(self.expr1) * self.expr1._d_expr(var)
-=======
+
     def _h(self, feed_dict, e_cache, d_cache, h_cache):
         if id(self) not in h_cache:
             # Both dx^2 and dxdy are just the additions 
@@ -272,7 +267,6 @@
                                       np.cosh(v1) * dxy1
             h_cache[id(self)] = ret
         return h_cache[id(self)]
->>>>>>> a5282b15
 
 
 class Cosh(Unop):
@@ -304,12 +298,12 @@
             d_cache_dict[id(self)] = ret
         return d_cache_dict[id(self)]
 
-<<<<<<< HEAD
+
     def _d_expr(self, var):
         if var not in self.dep_vars:
             return Constant(0)
         return Sinh(self.expr1) * self.expr1._d_expr(var)
-=======
+
     def _h(self, feed_dict, e_cache, d_cache, h_cache):
         if id(self) not in h_cache:
             # Both dx^2 and dxdy are just the additions 
@@ -324,7 +318,6 @@
                                       np.sinh(v1) * dxy1
             h_cache[id(self)] = ret
         return h_cache[id(self)]
->>>>>>> a5282b15
 
 
 class Tanh(Unop):
@@ -357,13 +350,12 @@
             d_cache_dict[id(self)] = ret
         return d_cache_dict[id(self)]
 
-<<<<<<< HEAD
     def _d_expr(self, var):
         if var not in self.dep_vars:
             return Constant(0)
         return 1.0 / (Cosh(self.expr1) * Cosh(self.expr1)) * \
                self.expr1._d_expr(var)
-=======
+
     def _h(self, feed_dict, e_cache, d_cache, h_cache):
         if id(self) not in h_cache:
             # Both dx^2 and dxdy are just the additions 
@@ -378,7 +370,6 @@
                                       +((1.0 / np.cosh(v1)) ** 2) * dxy1
             h_cache[id(self)] = ret
         return h_cache[id(self)]
->>>>>>> a5282b15
 
 
 class Exp(Unop):
@@ -410,7 +401,6 @@
             d_cache_dict[id(self)] = ret
         return d_cache_dict[id(self)]
 
-<<<<<<< HEAD
     def _d_expr(self, var):
         if var not in self.dep_vars:
             return Constant(0)
@@ -437,7 +427,7 @@
         res /= n
         d_cache_dict[(id(self), n)] = res
         return d_cache_dict[(id(self), n)]
-=======
+
     def _h(self, feed_dict, e_cache, d_cache, h_cache):
         if id(self) not in h_cache:
             # Both dx^2 and dxdy are just the additions 
@@ -452,7 +442,6 @@
                                       +np.exp(v1) * dxy1
             h_cache[id(self)] = ret
         return h_cache[id(self)]
->>>>>>> a5282b15
 
 
 class Log(Unop):
@@ -486,7 +475,6 @@
             d_cache_dict[id(self)] = ret
         return d_cache_dict[id(self)]
 
-<<<<<<< HEAD
     def _d_expr(self, var):
         if var not in self.dep_vars:
             return Constant(0)
@@ -524,7 +512,7 @@
         res /= g_0
         d_cache_dict[(id(self), n)] = res
         return d_cache_dict[(id(self), n)]
-=======
+
     def _h(self, feed_dict, e_cache, d_cache, h_cache):
         if id(self) not in h_cache:
             # Both dx^2 and dxdy are just the additions 
@@ -538,5 +526,4 @@
                     ret[var1][var2] = -(d1.get(var1, 0) * d1.get(var2, 0))/(v1 ** 2) \
                                       +dxy1 / v1
             h_cache[id(self)] = ret
-        return h_cache[id(self)]
->>>>>>> a5282b15
+        return h_cache[id(self)]