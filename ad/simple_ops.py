--- conflicted
+++ resolved
@@ -550,12 +550,8 @@
     def _d_expr(self, var):
         if var not in self.dep_vars:
             return Constant(0)
-<<<<<<< HEAD
         return 1.0 / ((1.0 - self.expr1 * self.expr1) ** 0.5) * \
                self.expr1.d_expr()
-=======
-        return 1.0 / ((1.0 - self ** 0.5) * self.expr1.d_expr()
->>>>>>> 19f12103
 
 
 class Arccos(Unop):
@@ -578,12 +574,8 @@
     def _d_expr(self, var):
         if var not in self.dep_vars:
             return Constant(0)
-<<<<<<< HEAD
         return - 1.0 / ((1.0 - self.expr1 * self.expr1) ** 0.5) * \
                self.expr1.d_expr()
-=======
-        return - 1.0 / ((1.0 - self ** 2) ** 0.5) * self.expr1.d_expr()
->>>>>>> 19f12103
 
 
 class Arctan(Unop):
@@ -606,8 +598,4 @@
     def _d_expr(self, var):
         if var not in self.dep_vars:
             return Constant(0)
-<<<<<<< HEAD
-        return 1.0 / (1.0 + self.expr1 * self.expr1) * self.expr1.d_expr()
-=======
-        return 1.0 / (1.0 + self ** 2) * self.expr1.d_expr()
->>>>>>> 19f12103
+        return 1.0 / (1.0 + self.expr1 * self.expr1) * self.expr1.d_expr()